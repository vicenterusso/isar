import 'dart:async';
import 'dart:ffi';
import 'dart:io';
import 'dart:math';

import 'package:isar/isar.dart';
import 'package:meta/meta.dart';
import 'package:path/path.dart' as path;
import 'package:test/test.dart';

import 'sync_async_helper.dart';

const bool kIsWeb = identical(0, 0.0);

Future<void> qEqualSet<T>(
  QueryBuilder<dynamic, T, QQueryOperations> query,
  Iterable<T> target,
) async {
  final results = (await query.tFindAll()).toList();
  expect(results.toSet(), target.toSet());
}

Future<void> qEqual<T>(
  QueryBuilder<dynamic, T, QQueryOperations> query,
  List<T> target,
) async {
  final results = (await query.tFindAll()).toList();
  await qEqualSync(results, target);
}

Future<void> qEqualSync<T>(List<T> actual, List<T> target) async {
  if (actual is List<double?>) {
    for (var i = 0; i < actual.length; i++) {
      expect(doubleListEquals(actual.cast(), target.cast()), true);
    }
  } else if (actual is List<List<double?>?>) {
    for (var i = 0; i < actual.length; i++) {
      doubleListEquals(
        actual[i] as List<double?>?,
        target[i] as List<double?>?,
      );
    }
  } else {
    expect(actual, target);
  }
}

final testErrors = <String>[];
int testCount = 0;

String _getRustTarget() {
  switch (Abi.current()) {
    case Abi.macosArm64:
      return 'aarch64-apple-darwin';
    case Abi.macosX64:
      return 'x86_64-apple-darwin';
    case Abi.linuxArm64:
      return 'aarch64-unknown-linux-gnu';
    case Abi.linuxX64:
      return 'x86_64-unknown-linux-gnu';
    case Abi.windowsX64:
      return 'x86_64-pc-windows-gnu';
    case Abi.windowsIA32:
      return 'i686-pc-windows-gnu';
    default:
      throw UnsupportedError('Unsupported ABI: ${Abi.current()}');
  }
}

var _setUp = false;
Future<void> _prepareTest() async {
  if (!kIsWeb && !_setUp) {
    if (Platform.isMacOS || Platform.isLinux || Platform.isWindows) {
      try {
        final packagesDir = path.dirname(Directory.current.absolute.path);
        final target = _getRustTarget();
        Process.runSync(
          'cargo',
          ['build', '--target', target],
          workingDirectory: path.join(packagesDir, 'isar_core_ffi'),
        );
        final binaryName = Platform.isWindows
            ? 'isar.dll'
            : Platform.isMacOS
                ? 'libisar.dylib'
                : 'libisar.so';
        await Isar.initializeIsarCore(
          libraries: {
            Abi.current(): path.join(
              path.dirname(packagesDir),
              'target',
              target,
              'debug',
              binaryName,
            ),
          },
        );
      } catch (e) {
        // ignore. maybe this is an instrumentation test
        print(e);
      }
    }

    _setUp = true;
  }
}

@isTest
void isarTest(
  String name,
  dynamic Function() body, {
  Timeout? timeout,
  bool skip = false,
  bool syncOnly = false,
}) {
  void runTest(bool syncTest) {
    final testName = syncTest ? '$name SYNC' : name;
    test(
      testName,
      () async {
        await runZoned(
          () async {
            try {
              await _prepareTest();
              await body();
              testCount++;
            } catch (e) {
              testErrors.add('$testName: $e');
              rethrow;
            }
          },
          zoneValues: {
            #syncTest: syncTest,
          },
        );
      },
      timeout: timeout ?? const Timeout(Duration(minutes: 5)),
    );
  }

  if (!syncOnly) {
    runTest(false);
  }

  if (!kIsWeb) {
    runTest(true);
  }
}

@isTest
void isarTestVm(String name, dynamic Function() body) {
  isarTest(name, body, skip: kIsWeb);
}

@isTest
void isarTestSync(String name, void Function() body) {
  isarTest(name, body, skip: kIsWeb, syncOnly: true);
}

String getRandomName() {
  final random = Random().nextInt(pow(2, 32) as int).toString();
  return '${random}_tmp';
}

String? testTempPath;
Future<Isar> openTempIsar(
  List<CollectionSchema<dynamic>> schemas, {
  String? name,
<<<<<<< HEAD
  String? directory,
  bool autoClose = true,
=======
  CompactCondition? compactOnLaunch,
>>>>>>> f4762d19
}) async {
  await _prepareTest();
  if (!kIsWeb && testTempPath == null) {
    final dartToolDir = path.join(Directory.current.path, '.dart_tool');
    testTempPath = directory ?? path.join(dartToolDir, 'test', 'tmp');
    await Directory(testTempPath!).create(recursive: true);
  }

  final isar = await tOpen(
    schemas: schemas,
    name: name ?? getRandomName(),
    directory: kIsWeb ? '' : testTempPath!,
    compactOnLaunch: compactOnLaunch,
  );

  if (autoClose) {
    addTearDown(() => isar.close(deleteFromDisk: true));
  }

  await isar.verify();
  return isar;
}

bool doubleListEquals(List<double?>? l1, List<double?>? l2) {
  if (l1?.length != l2?.length) {
    return false;
  }
  if (l1 != null && l2 != null) {
    for (var i = 0; i < l1.length; i++) {
      if (!doubleEquals(l1[i], l2[i])) {
        return false;
      }
    }
  }
  return true;
}

bool doubleEquals(double? d1, double? d2) {
  return d1 == d2 ||
      (d1 != null &&
          d2 != null &&
          ((d1.isNaN && d2.isNaN) || (d1 - d2).abs() < 0.001));
}

Matcher isIsarError([String? contains]) {
  return allOf(
    isA<IsarError>(),
    predicate(
      (IsarError e) =>
          contains == null ||
          e.toString().toLowerCase().contains(contains.toLowerCase()),
    ),
  );
}

Matcher throwsIsarError([String? contains]) {
  return throwsA(isIsarError(contains));
}

bool listEquals<T>(List<T>? a, List<T>? b) {
  if (a == null) {
    return b == null;
  }
  if (b == null || a.length != b.length) {
    return false;
  }
  if (identical(a, b)) {
    return true;
  }
  for (var index = 0; index < a.length; index += 1) {
    if (a[index] != b[index]) {
      return false;
    }
  }
  return true;
}<|MERGE_RESOLUTION|>--- conflicted
+++ resolved
@@ -166,12 +166,9 @@
 Future<Isar> openTempIsar(
   List<CollectionSchema<dynamic>> schemas, {
   String? name,
-<<<<<<< HEAD
   String? directory,
   bool autoClose = true,
-=======
   CompactCondition? compactOnLaunch,
->>>>>>> f4762d19
 }) async {
   await _prepareTest();
   if (!kIsWeb && testTempPath == null) {
