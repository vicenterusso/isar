--- conflicted
+++ resolved
@@ -63,21 +63,13 @@
 ### 1. Add to pubspec.yaml
 
 ```yaml
-isarversion : &isarversion 3.0.0-dev.14 # define the version to be used
+isar_version : &isar_version 3.0.0 # define the version to be used
 dependencies:
-<<<<<<< HEAD
-  isar: *isarversion
-  isar_flutter_libs: *isarversion # contains Isar Core
+  isar: *isar_version
+  isar_flutter_libs: *isar_version # contains Isar Core
 
 dev_dependencies:
   isar_generator: *isarversion
-=======
-  isar: 3.0.0
-  isar_flutter_libs: 3.0.0 # contains Isar Core
-
-dev_dependencies:
-  isar_generator: 3.0.0
->>>>>>> 6499a63b
   build_runner: any
 ```
 
