import 'dart:math';

<<<<<<< HEAD
const String isarCoreVersion = '2.5.21';
final int isarCoreVersionNumber = _getVersionNumber(isarCoreVersion);
=======
const isarCoreVersion = '2.5.21'; //
final isarCoreVersionNumber = _getVersionNumber(isarCoreVersion);
>>>>>>> 2da65370

const String isarWebVersion = '2.5.1';

int _getVersionNumber(String version) {
  int number = 0;
  final List<String> components = isarCoreVersion.split('.');
  for (int i = 0; i < components.length; i++) {
    final String component = components[components.length - i - 1];
    number += (pow(100, i) * int.parse(component)).toInt();
  }
  return number;
}<|MERGE_RESOLUTION|>--- conflicted
+++ resolved
@@ -1,12 +1,7 @@
 import 'dart:math';
 
-<<<<<<< HEAD
-const String isarCoreVersion = '2.5.21';
+const String isarCoreVersion = '2.5.21'; //
 final int isarCoreVersionNumber = _getVersionNumber(isarCoreVersion);
-=======
-const isarCoreVersion = '2.5.21'; //
-final isarCoreVersionNumber = _getVersionNumber(isarCoreVersion);
->>>>>>> 2da65370
 
 const String isarWebVersion = '2.5.1';
 
